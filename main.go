// kimchi.go - Katzenpost self contained test network.
// Copyright (C) 2017  Yawning Angel, David Stainton.
//
// This program is free software: you can redistribute it and/or modify
// it under the terms of the GNU Affero General Public License as
// published by the Free Software Foundation, either version 3 of the
// License, or (at your option) any later version.
//
// This program is distributed in the hope that it will be useful,
// but WITHOUT ANY WARRANTY; without even the implied warranty of
// MERCHANTABILITY or FITNESS FOR A PARTICULAR PURPOSE.  See the
// GNU Affero General Public License for more details.
//
// You should have received a copy of the GNU Affero General Public License
// along with this program.  If not, see <http://www.gnu.org/licenses/>.

package main

import (
<<<<<<< HEAD
	"bytes"
	"errors"
=======
	"encoding/pem"
>>>>>>> fda83669
	"flag"
	"fmt"
	"io"
	"io/ioutil"
	"log"
	"net/textproto"
	"os"
	"os/signal"
	"path/filepath"
	"runtime/pprof"
	"sync"
	"syscall"
	"time"

	"github.com/BurntSushi/toml"
	"github.com/hpcloud/tail"
	vServer "github.com/katzenpost/authority/voting/server"
	vConfig "github.com/katzenpost/authority/voting/server/config"
	"github.com/katzenpost/core/crypto/ecdh"
	"github.com/katzenpost/core/crypto/eddsa"
	"github.com/katzenpost/core/crypto/rand"
	"github.com/katzenpost/core/epochtime"
	"github.com/katzenpost/core/thwack"
	"github.com/katzenpost/mailproxy"
	pConfig "github.com/katzenpost/mailproxy/config"
	"github.com/katzenpost/mailproxy/event"
	nServer "github.com/katzenpost/server"
	sConfig "github.com/katzenpost/server/config"
)

const (
	logFile       = "kimchi.log"
	basePort      = 30000
	nrNodes       = 6
	nrProviders   = 2
	nrAuthorities = 10
)

var tailConfig = tail.Config{
	Poll:   true,
	Follow: true,
	Logger: tail.DiscardingLogger,
}

type kimchi struct {
	sync.Mutex
	sync.WaitGroup

	baseDir   string
	logWriter io.Writer

	votingAuthConfigs []*vConfig.Config

	nodeConfigs []*sConfig.Config
	lastPort    uint16
	nodeIdx     int
	providerIdx int

	recipients map[string]*ecdh.PublicKey

	servers []server
	tails   []*tail.Tail
}

type server interface {
	Shutdown()
	Wait()
}

func newKimchi(basePort int) *kimchi {
	//[]*sConfig.Config
	k := &kimchi{
		lastPort:    uint16(basePort + 1),
		recipients:  make(map[string]*ecdh.PublicKey),
		nodeConfigs: make([]*sConfig.Config, 0),
	}
	return k
}

func (s *kimchi) initLogging() error {
	logFilePath := filepath.Join(s.baseDir, logFile)
	f, err := os.OpenFile(logFilePath, os.O_CREATE|os.O_APPEND|os.O_WRONLY, 0600)
	if err != nil {
		return err
	}

	// Log to both stdout *and* the log file.
	s.logWriter = io.MultiWriter(f, os.Stdout)
	log.SetOutput(s.logWriter)

	return nil
}

func (s *kimchi) genVotingAuthoritiesCfg(numAuthorities int) error {
	parameters := &vConfig.Parameters{
		MixLambda:       1,
		MixMaxDelay:     10000,
		SendLambda:      123,
		SendShift:       12,
		SendMaxInterval: 123456,
	}
	configs := []*vConfig.Config{}

	// initial generation of key material for each authority
	peersMap := make(map[[eddsa.PublicKeySize]byte]*vConfig.AuthorityPeer)
	for i := 0; i < numAuthorities; i++ {
		cfg := new(vConfig.Config)
		cfg.Logging = &vConfig.Logging{
			Disable: false,
			File:    "katzenpost.log",
			Level:   "DEBUG",
		}
		cfg.Parameters = parameters
		cfg.Authority = &vConfig.Authority{
			Identifier: fmt.Sprintf("authority-%v.example.org", i),
			Addresses:  []string{fmt.Sprintf("127.0.0.1:%d", s.lastPort)},
			DataDir:    filepath.Join(s.baseDir, fmt.Sprintf("authority%d", i)),
		}
		s.lastPort += 1
		privateIdentityKey, err := eddsa.NewKeypair(rand.Reader)
		if err != nil {
			return err
		}
		cfg.Debug = &vConfig.Debug{
			IdentityKey:      privateIdentityKey,
			Layers:           3,
			MinNodesPerLayer: 1,
			GenerateOnly:     false,
		}
		configs = append(configs, cfg)
		authorityPeer := &vConfig.AuthorityPeer{
			IdentityPublicKey: cfg.Debug.IdentityKey.PublicKey(),
			LinkPublicKey:     cfg.Debug.IdentityKey.PublicKey().ToECDH(),
			Addresses:         cfg.Authority.Addresses,
		}
		peersMap[cfg.Debug.IdentityKey.PublicKey().ByteArray()] = authorityPeer
	}

	// tell each authority about it's peers
	for i := 0; i < numAuthorities; i++ {
		peers := []*vConfig.AuthorityPeer{}
		for id, peer := range peersMap {
			if !bytes.Equal(id[:], configs[i].Debug.IdentityKey.PublicKey().Bytes()) {
				peers = append(peers, peer)
			}
		}
		configs[i].Authorities = peers
	}
	s.votingAuthConfigs = configs
	return nil
}

func (s *kimchi) genNodeConfig(isProvider bool, isVoting bool) error {
	const serverLogFile = "katzenpost.log"

	n := fmt.Sprintf("node-%d", s.nodeIdx)
	if isProvider {
		n = fmt.Sprintf("provider-%d", s.providerIdx)
	}
	cfg := new(sConfig.Config)

	// Server section.
	cfg.Server = new(sConfig.Server)
	cfg.Server.Identifier = fmt.Sprintf("%s.eXaMpLe.org", n)
	cfg.Server.Addresses = []string{fmt.Sprintf("127.0.0.1:%d", s.lastPort)}
	cfg.Server.DataDir = filepath.Join(s.baseDir, n)
	cfg.Server.IsProvider = isProvider

	// Logging section.
	cfg.Logging = new(sConfig.Logging)
	cfg.Logging.File = serverLogFile
	cfg.Logging.Level = "DEBUG"

	// Debug section.
	cfg.Debug = new(sConfig.Debug)
	cfg.Debug.NumSphinxWorkers = 1
	identity, err := eddsa.NewKeypair(rand.Reader)
	if err != nil {
		return err
	}
	cfg.Debug.IdentityKey = identity

	if isVoting {
		peers := []*sConfig.Peer{}
		for _, peer := range s.votingAuthConfigs {
			idKey, err := peer.Debug.IdentityKey.PublicKey().MarshalText()
			if err != nil {
				return err
			}

			linkKey, err := peer.Debug.IdentityKey.PublicKey().ToECDH().MarshalText()
			if err != nil {
				return err
			}
			p := &sConfig.Peer{
				Addresses:         peer.Authority.Addresses,
				IdentityPublicKey: string(idKey),
				LinkPublicKey:     string(linkKey),
			}
			if len(peer.Authority.Addresses) == 0 {
				panic("wtf")
			}
			peers = append(peers, p)
		}
		cfg.PKI = &sConfig.PKI{
			Voting: &sConfig.Voting{
				Peers: peers,
			},
		}
	} else {
		panic("wtf")
	}

	if isProvider {
		// Enable the thwack interface.
		cfg.Management = new(sConfig.Management)
		cfg.Management.Enable = true

		s.providerIdx++

		cfg.Provider = new(sConfig.Provider)
		cfg.Provider.AltAddresses = map[string][]string{
			"TCP":   []string{fmt.Sprintf("localhost:%d", s.lastPort)},
			"torv2": []string{"onedaythiswillbea.onion:2323"},
		}

		loopCfg := new(sConfig.Kaetzchen)
		loopCfg.Capability = "loop"
		loopCfg.Endpoint = "+loop"
		cfg.Provider.Kaetzchen = append(cfg.Provider.Kaetzchen, loopCfg)

		keysvrCfg := new(sConfig.Kaetzchen)
		keysvrCfg.Capability = "keyserver"
		keysvrCfg.Endpoint = "+keyserver"
		cfg.Provider.Kaetzchen = append(cfg.Provider.Kaetzchen, keysvrCfg)

		/*
			if s.providerIdx == 1 {
				cfg.Debug.NumProviderWorkers = 10
				cfg.Provider.SQLDB = new(sConfig.SQLDB)
				cfg.Provider.SQLDB.Backend = "pgx"
				cfg.Provider.SQLDB.DataSourceName = "host=localhost port=5432 database=katzenpost sslmode=disable"
				cfg.Provider.UserDB = new(sConfig.UserDB)
				cfg.Provider.UserDB.Backend = sConfig.BackendSQL

				cfg.Provider.SpoolDB = new(sConfig.SpoolDB)
				cfg.Provider.SpoolDB.Backend = sConfig.BackendSQL
			}
		*/
	} else {
		s.nodeIdx++
	}
	s.nodeConfigs = append(s.nodeConfigs, cfg)
	s.lastPort++
	err = cfg.FixupAndValidate()
	if err != nil {
		return errors.New("genNodeConfig failure on fixupandvalidate")
	}
	return nil
}

// generateWhitelist returns providers, mixes, error
func (s *kimchi) generateVotingWhitelist() ([]*vConfig.Node, []*vConfig.Node, error) {
	mixes := []*vConfig.Node{}
	providers := []*vConfig.Node{}
	for _, nodeCfg := range s.nodeConfigs {
		if nodeCfg.Server.IsProvider {
			provider := &vConfig.Node{
				Identifier:  nodeCfg.Server.Identifier,
				IdentityKey: nodeCfg.Debug.IdentityKey.PublicKey(),
			}
			providers = append(providers, provider)
			continue
		}
		mix := &vConfig.Node{
			IdentityKey: nodeCfg.Debug.IdentityKey.PublicKey(),
		}
		mixes = append(mixes, mix)
	}

	return providers, mixes, nil
}

func (s *kimchi) runVotingAuthorities() error {
	for _, vCfg := range s.votingAuthConfigs {
		server, err := vServer.New(vCfg)
		if err != nil {
			return err
		}
		go s.logTailer(vCfg.Authority.Identifier, filepath.Join(vCfg.Authority.DataDir, vCfg.Logging.File))
		s.servers = append(s.servers, server)
	}
	return nil
}

func (s *kimchi) newMailProxy(user, provider string, privateKey *ecdh.PrivateKey, isVoting bool) (*mailproxy.Proxy, error) {
	const (
		proxyLogFile = "katzenpost.log"
		authID       = "testAuth"
	)

	cfg := new(pConfig.Config)

	dispName := fmt.Sprintf("mailproxy-%v@%v", user, provider)

	// Proxy section.
	cfg.Proxy = new(pConfig.Proxy)
	cfg.Proxy.POP3Address = fmt.Sprintf("127.0.0.1:%d", s.lastPort)
	s.lastPort++
	cfg.Proxy.SMTPAddress = fmt.Sprintf("127.0.0.1:%d", s.lastPort)
	s.lastPort++
	cfg.Proxy.DataDir = filepath.Join(s.baseDir, dispName)
	cfg.Proxy.EventSink = make(chan event.Event)

	// Logging section.
	cfg.Logging = new(pConfig.Logging)
	cfg.Logging.File = proxyLogFile
	cfg.Logging.Level = "DEBUG"

	// Management section.
	cfg.Management = new(pConfig.Management)
	cfg.Management.Enable = true

	// Account section.
	acc := new(pConfig.Account)
	acc.User = user
	acc.Provider = provider
	acc.LinkKey = privateKey
	acc.IdentityKey = privateKey
	// acc.StorageKey = privateKey
	cfg.Account = append(cfg.Account, acc)

	// UpstreamProxy section.
	/*
		cfg.UpstreamProxy = new(pConfig.UpstreamProxy)
		cfg.UpstreamProxy.Type = "tor+socks5"
		// cfg.UpstreamProxy.Network = "unix"
		// cfg.UpstreamProxy.Address = "/tmp/socks.socket"
		cfg.UpstreamProxy.Network = "tcp"
		cfg.UpstreamProxy.Address = "127.0.0.1:1080"
	*/

	// Recipients section.
	cfg.Recipients = s.recipients

	if err := cfg.FixupAndValidate(); err != nil {
		return nil, err
	}

	p, err := mailproxy.New(cfg)
	if err != nil {
		return nil, err
	}

	go func() {
		for ev := range cfg.Proxy.EventSink {
			log.Printf("%v: Event: %+v", dispName, ev)
			switch e := ev.(type) {
			case *event.KaetzchenReplyEvent:
				// Just assume this is a keyserver query for now.
				if u, k, err := p.ParseKeyQueryResponse(e.Payload); err != nil {
					log.Printf("%v: Keyserver query failed: %v", dispName, err)
				} else {
					log.Printf("%v: Keyserver reply: %v -> %v", dispName, u, k)
				}
			default:
			}
		}
	}()

	go s.logTailer(dispName, filepath.Join(cfg.Proxy.DataDir, proxyLogFile))

	return p, nil
}

func (s *kimchi) thwackUser(provider *sConfig.Config, user string, pubKey *ecdh.PublicKey) error {
	log.Printf("Attempting to add user: %v@%v", user, provider.Server.Identifier)

	sockFn := filepath.Join(provider.Server.DataDir, "management_sock")
	c, err := textproto.Dial("unix", sockFn)
	if err != nil {
		return err
	}
	defer c.Close()

	if _, _, err = c.ReadResponse(int(thwack.StatusServiceReady)); err != nil {
		return err
	}

	for _, v := range []string{
		fmt.Sprintf("ADD_USER %v %v", user, pubKey),
		fmt.Sprintf("SET_USER_IDENTITY %v %v", user, pubKey),
		"QUIT",
	} {
		if err = c.PrintfLine("%v", v); err != nil {
			return err
		}
		if _, _, err = c.ReadResponse(int(thwack.StatusOk)); err != nil {
			return err
		}
	}

	return nil
}

func (s *kimchi) logTailer(prefix, path string) {
	s.Add(1)
	defer s.Done()

	l := log.New(s.logWriter, prefix+" ", 0)
	t, err := tail.TailFile(path, tailConfig)
	defer t.Cleanup()
	if err != nil {
		log.Fatalf("Failed to tail file '%v': %v", path, err)
	}

	s.Lock()
	s.tails = append(s.tails, t)
	s.Unlock()

	for line := range t.Lines {
		l.Print(line.Text)
	}
}

func main() {

	var err error
<<<<<<< HEAD
	var voting = flag.Bool("voting", false, "if set then using voting authorities")
	var votingNum = flag.Int("votingNum", 10, "the number of voting authorities")
	var cpuprofile = flag.String("cpuprofile", "", "write cpu profile to file")
	var memprofile = flag.String("memprofile", "", "write memory profile to this file")

	flag.Parse()

	if *cpuprofile != "" {
		f, err := os.Create(*cpuprofile)
		if err != nil {
			log.Fatal(err)
		}
		pprof.StartCPUProfile(f)
=======
	genOnly := flag.Bool("g", false, "Generate configuration files and exit immediately.")
	flag.Parse()
	s := &kimchi{
		lastPort:   basePort + 1,
		recipients: make(map[string]*ecdh.PublicKey),
>>>>>>> fda83669
	}

        defer pprof.StopCPUProfile()

	s := newKimchi(basePort)

	// TODO: Someone that cares enough can use a config file for this, but
	// this is ultimately just for testing.

	// Create the base directory and bring logging online.
	s.baseDir, err = ioutil.TempDir("", "kimchi")
	if err != nil {
		fmt.Fprintf(os.Stderr, "Failed to create base directory: %v\n", err)
		os.Exit(-1)
	}
	if err = s.initLogging(); err != nil {
		fmt.Fprintf(os.Stderr, "Failed to initialize logging: %v\n", err)
		os.Exit(-1)
	}
	log.Printf("Base Directory: %v", s.baseDir)

	now, elapsed, till := epochtime.Now()
	log.Printf("Epoch: %v (Elapsed: %v, Till: %v)", now, elapsed, till)
	if till < epochtime.Period-(3600*time.Second) {
		log.Printf("WARNING: Descriptor publication for the next epoch will FAIL.")
	}

	// Generate the authority configs
	if *voting {
		err := s.genVotingAuthoritiesCfg(*votingNum)
		if err != nil {
			log.Fatalf("getVotingAuthoritiesCfg failed: %s", err)
		}
	} else {
		// generate nonvoting config
		panic("nonvoting authority not yet supported")
	}

	// Generate the provider configs.
	for i := 0; i < nrProviders; i++ {
		if err = s.genNodeConfig(true, *voting); err != nil {
			log.Fatalf("Failed to generate provider config: %v", err)
		}
	}

	// Generate the node configs.
	for i := 0; i < nrNodes; i++ {
		if err = s.genNodeConfig(false, *voting); err != nil {
			log.Fatalf("Failed to generate node config: %v", err)
		}
	}

<<<<<<< HEAD
	if *voting {
		providerWhitelist, mixWhitelist, err := s.generateVotingWhitelist()
		if err != nil {
			panic(err)
		}
		for _, aCfg := range s.votingAuthConfigs {
			aCfg.Mixes = mixWhitelist
			aCfg.Providers = providerWhitelist
		}
		err = s.runVotingAuthorities()
		if err != nil {
			panic(err)
		}

	} else {
		// nonvoting here
	}

	// Launch all the nodes.
	for _, v := range s.nodeConfigs {
		svr, err := nServer.New(v)
		if err != nil {
=======
	// Generate the authority config, and launch the authority.
	if err = s.genAuthConfig(); err != nil {
		log.Fatalf("Failed to generate authority config: %v", err)
	}

	// If generate only - set the debug option for each node.
	if *genOnly {
		for _, v := range s.nodeConfigs {
			v.Debug.GenerateOnly = true
		}
		s.authConfig.Debug.GenerateOnly = true
	}

	var svr server
	svr, err = aServer.New(s.authConfig)
	if err != nil && !*genOnly {
		log.Fatalf("Failed to launch authority: %v", err)
	}
	if *genOnly {
		s.authConfig.Debug.GenerateOnly = false
		if err := saveKeys(s.authConfig); err != nil {
			log.Fatalf("%s", err)
		}
		if err := saveCfg(s.authConfig); err != nil {
			log.Fatalf("Failed to saveCfg of authority with %s", err)
		}
	}

	s.servers = append(s.servers, svr)
	go s.logTailer("authority", filepath.Join(s.authConfig.Authority.DataDir, s.authConfig.Logging.File))

	// Launch all the nodes.
	for _, v := range s.nodeConfigs {
		svr, err = nServer.New(v)
		if err != nil && !*genOnly {
>>>>>>> fda83669
			log.Fatalf("Failed to launch node: %v", err)
		}
		if *genOnly {
			v.Debug.GenerateOnly = false
			if err := saveKeys(v); err != nil {
				log.Fatalf("%s", err)
			}
			if err := saveCfg(v); err != nil {
				log.Fatalf("%s", err)
			}
		}
		s.servers = append(s.servers, svr)

		go s.logTailer(v.Server.Identifier, filepath.Join(v.Server.DataDir, v.Logging.File))
	}

	// Generate the private keys used by the clients in advance so they
	// can know each other.
	alicePrivateKey, _ := ecdh.NewKeypair(rand.Reader)
	bobPrivateKey, _ := ecdh.NewKeypair(rand.Reader)
	s.recipients["alice@provider-0.example.org"] = alicePrivateKey.PublicKey()
	s.recipients["bob@provider-1.example.org"] = bobPrivateKey.PublicKey()

	// Initialize Alice's mailproxy.
	// XXX aliceProvider := s.authProviders[0].Identifier
	if err = s.thwackUser(s.nodeConfigs[0], "aLiCe", alicePrivateKey.PublicKey()); err != nil {
		log.Fatalf("Failed to add user: %v", err)
	}
	// Initialize Bob's mailproxy.
	// XXX bobProvider := s.authProviders[1].Identifier
	if err = s.thwackUser(s.nodeConfigs[1], "BoB", bobPrivateKey.PublicKey()); err != nil {
		log.Fatalf("Failed to add user: %v", err)
	}

	// Wait for a signal to tear it all down.
	ch := make(chan os.Signal)
	signal.Notify(ch, os.Interrupt, syscall.SIGTERM)
	<-ch
	log.Printf("Received shutdown request.")
	if *memprofile != "" {
		f, err := os.Create(*memprofile)
		if err != nil {
			log.Fatal(err)
		}
		pprof.WriteHeapProfile(f)
		f.Close()
	}

	for _, svr := range s.servers {
		svr.Shutdown()
	}
	log.Printf("All servers halted.")

	// Wait for the log tailers to return.  This typically won't re-log the
	// shutdown sequence, but if people need the logs from that, they will
	// be in each `DataDir` as needed.
	for _, t := range s.tails {
		t.StopAtEOF()
	}
	s.Wait()
	log.Printf("Terminated.")
}

func identifier(cfg interface{}) string {
	switch cfg.(type) {
	case *sConfig.Config:
		return cfg.(*sConfig.Config).Server.Identifier
	case *aConfig.Config:
		return "nonvoting"
	default:
		log.Fatalf("identifier() passed unexpected type")
		return ""
	}
}

func normalizePaths(cfg interface{}) {
	switch cfg.(type) {
	case *sConfig.Config:
		cfg.(*sConfig.Config).Server.DataDir = "/var/lib/katzenpost"
		cfg.(*sConfig.Config).Management.Path = "/var/lib/katzenpost/management_sock"
	case *aConfig.Config:
		cfg.(*aConfig.Config).Authority.DataDir = "/var/lib/katzenpost-authority"
	}
}

func saveKeys(cfg interface{}) (err error) {
	var identityPrivateKeyFile, identityPublicKeyFile string
	identityKey := new(eddsa.PrivateKey)

	pubFile := fmt.Sprintf("%s.public.pem", identifier(cfg))
	privFile := fmt.Sprintf("%s.private.pem", identifier(cfg))

	switch cfg.(type) {
	case *sConfig.Config:
		cfg := cfg.(*sConfig.Config)
		identityPrivateKeyFile = filepath.Join(cfg.Server.DataDir, "identity.private.pem")
		identityPublicKeyFile = filepath.Join(cfg.Server.DataDir, "identity.public.pem")
		if identityKey, err = eddsa.Load(identityPrivateKeyFile, identityPublicKeyFile, rand.Reader); err != nil {
			return err
		}
	case *aConfig.Config:
		cfg := cfg.(*aConfig.Config)
		if cfg.Debug.IdentityKey != nil {
			identityKey.FromBytes(cfg.Debug.IdentityKey.Bytes())
		}
	default:
		log.Fatalf("privIdKeY() passed unexpected type")
	}

	const keyType = "ED25519 PRIVATE KEY"
	blk := &pem.Block{
		Type:  keyType,
		Bytes: identityKey.Bytes(),
	}

	if err = ioutil.WriteFile(privFile, pem.EncodeToMemory(blk), 0600); err != nil {
		return err
	}
	if err = identityKey.PublicKey().ToPEMFile(pubFile); err != nil {
		return err
	}
	return nil
}

func saveCfg(cfg interface{}) error {
	fileName := fmt.Sprintf("%s.toml", identifier(cfg))
	normalizePaths(cfg)
	log.Printf("saveCfg of %s", fileName)
	f, err := os.Create(fileName)
	if err != nil {
		return err
	}
	defer f.Close()
	// Serialize the descriptor.
	enc := toml.NewEncoder(f)
	return enc.Encode(cfg)
}<|MERGE_RESOLUTION|>--- conflicted
+++ resolved
@@ -17,12 +17,9 @@
 package main
 
 import (
-<<<<<<< HEAD
 	"bytes"
+	"encoding/pem"
 	"errors"
-=======
-	"encoding/pem"
->>>>>>> fda83669
 	"flag"
 	"fmt"
 	"io"
@@ -451,11 +448,11 @@
 func main() {
 
 	var err error
-<<<<<<< HEAD
 	var voting = flag.Bool("voting", false, "if set then using voting authorities")
 	var votingNum = flag.Int("votingNum", 10, "the number of voting authorities")
 	var cpuprofile = flag.String("cpuprofile", "", "write cpu profile to file")
 	var memprofile = flag.String("memprofile", "", "write memory profile to this file")
+	var genOnly := flag.Bool("g", false, "Generate configuration files and exit immediately.")
 
 	flag.Parse()
 
@@ -465,16 +462,8 @@
 			log.Fatal(err)
 		}
 		pprof.StartCPUProfile(f)
-=======
-	genOnly := flag.Bool("g", false, "Generate configuration files and exit immediately.")
-	flag.Parse()
-	s := &kimchi{
-		lastPort:   basePort + 1,
-		recipients: make(map[string]*ecdh.PublicKey),
->>>>>>> fda83669
-	}
-
-        defer pprof.StopCPUProfile()
+		defer pprof.StopCPUProfile()
+	}
 
 	s := newKimchi(basePort)
 
@@ -524,8 +513,23 @@
 		}
 	}
 
-<<<<<<< HEAD
+	if *genOnly {
+		for _, v := range s.nodeConfigs {
+			v.Debug.GenerateOnly = true
+		}
+	}
+
 	if *voting {
+		// If generate only - set the debug option for each node.
+		if *genOnly {
+			for _, v := range s.nodeConfigs {
+				v.Debug.GenerateOnly = true
+			}
+			for _, v := range s.votingAuthConfigs {
+				v.Debug.GenerateOnly = true
+			}
+		}
+
 		providerWhitelist, mixWhitelist, err := s.generateVotingWhitelist()
 		if err != nil {
 			panic(err)
@@ -535,8 +539,18 @@
 			aCfg.Providers = providerWhitelist
 		}
 		err = s.runVotingAuthorities()
-		if err != nil {
+		if err != nil && !*genOnly {
 			panic(err)
+		}
+		if *genOnly {
+			_, aCfg := range s.votingAuthConfigs {
+				if err := saveKeys(aCfg); err != nil {
+					log.Fatalf("%s", err)
+				}
+				if err := saveCfg(aCfg); err != nil {
+					log.Fatalf("Failed to saveCfg of authority with %s", err)
+				}
+			}
 		}
 
 	} else {
@@ -546,44 +560,7 @@
 	// Launch all the nodes.
 	for _, v := range s.nodeConfigs {
 		svr, err := nServer.New(v)
-		if err != nil {
-=======
-	// Generate the authority config, and launch the authority.
-	if err = s.genAuthConfig(); err != nil {
-		log.Fatalf("Failed to generate authority config: %v", err)
-	}
-
-	// If generate only - set the debug option for each node.
-	if *genOnly {
-		for _, v := range s.nodeConfigs {
-			v.Debug.GenerateOnly = true
-		}
-		s.authConfig.Debug.GenerateOnly = true
-	}
-
-	var svr server
-	svr, err = aServer.New(s.authConfig)
-	if err != nil && !*genOnly {
-		log.Fatalf("Failed to launch authority: %v", err)
-	}
-	if *genOnly {
-		s.authConfig.Debug.GenerateOnly = false
-		if err := saveKeys(s.authConfig); err != nil {
-			log.Fatalf("%s", err)
-		}
-		if err := saveCfg(s.authConfig); err != nil {
-			log.Fatalf("Failed to saveCfg of authority with %s", err)
-		}
-	}
-
-	s.servers = append(s.servers, svr)
-	go s.logTailer("authority", filepath.Join(s.authConfig.Authority.DataDir, s.authConfig.Logging.File))
-
-	// Launch all the nodes.
-	for _, v := range s.nodeConfigs {
-		svr, err = nServer.New(v)
 		if err != nil && !*genOnly {
->>>>>>> fda83669
 			log.Fatalf("Failed to launch node: %v", err)
 		}
 		if *genOnly {
@@ -595,8 +572,8 @@
 				log.Fatalf("%s", err)
 			}
 		}
+
 		s.servers = append(s.servers, svr)
-
 		go s.logTailer(v.Server.Identifier, filepath.Join(v.Server.DataDir, v.Logging.File))
 	}
 
